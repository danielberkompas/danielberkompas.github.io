--- conflicted
+++ resolved
@@ -1,37 +1,19 @@
 Follow me:
 <div id="stalker">
-<<<<<<< HEAD
   {% if site.data.theme.social.github %}
-  <a title="{{ site.data.theme.social.github }} on Github" href="http://github.com/{{ site.data.theme.social.github }}">
-    <i class="icon-github-sign"></i>
+  <a title="{{ site.data.theme.social.github }} on Github" href="https://github.com/{{ site.data.theme.social.github }}">
+    <i class="fa fa-github-square"></i>
+  </a>
+  {% endif %}
+
+  {% if site.data.theme.social.bitbucket %}
+  <a title="{{ site.data.theme.social.bitbucket }} on Bitbucket" href="https://bitbucket.com/{{ site.data.theme.social.bitbucket }}/">
+    <i class="fa fa-bitbucket-square"></i>
   </a>
   {% endif %}
 
   {% if site.data.theme.social.hacker_news %}
-  <a title="{{ site.data.theme.social.hacker_news }} on Hacker News" href="http://news.ycombinator.com/user?id={{site.data.theme.social.hacker_news }}">
-    <i class="icon-sign-blank"></i>
-    <span class="icon-overlay icon-hn">Y</span>
-  </a>
-  {% endif %}
-
-  {% if site.data.theme.social.twitter %}
-  <a title="{{ site.data.theme.social.twitter }} on Twitter" href="http://twitter.com/{{ site.data.theme.social.twitter }}">
-    <i class="icon-twitter-sign"></i>
-=======
-  {% if site.theme.social.github %}
-  <a title="{{ site.theme.social.github }} on Github" href="https://github.com/{{ site.theme.social.github }}">
-    <i class="fa fa-github-square"></i>
-  </a>
-  {% endif %}
-
-  {% if site.theme.social.bitbucket %}
-  <a title="{{ site.theme.social.bitbucket }} on Bitbucket" href="https://bitbucket.com/{{ site.theme.social.bitbucket }}/">
-    <i class="fa fa-bitbucket-square"></i>
-  </a>
-  {% endif %}
-
-  {% if site.theme.social.hacker_news %}
-  <a title="{{ site.theme.social.hacker_news }} on Hacker News" href="https://news.ycombinator.com/user?id={{site.theme.social.hacker_news }}">
+  <a title="{{ site.data.theme.social.hacker_news }} on Hacker News" href="https://news.ycombinator.com/user?id={{site.data.theme.social.hacker_news }}">
      <span class="fa-stack">
       <i class="fa fa-stack-1x fa-square"></i>
       <i class="fa fa-stack-1x fa-hn">Y</i>
@@ -39,46 +21,45 @@
   </a>
   {% endif %}
 
-  {% if site.theme.social.stackexchange %}
-  <a title="{{ site.theme.name }} on Stack Exchange" href="https://stackexchange.com/users/{{site.theme.social.stackexchange }}">
+  {% if site.data.theme.social.stackexchange %}
+  <a title="{{ site.data.theme.name }} on Stack Exchange" href="https://stackexchange.com/users/{{site.data.theme.social.stackexchange }}">
     <i class="fa fa-stack-exchange"></i>
   </a>
   {% endif %}
 
-  {% if site.theme.social.stackoverflow %}
-  <a title="{{ site.theme.name }} on Stack Overflow" href="http://stackoverflow.com/users/{{site.theme.social.stackoverflow }}">
+  {% if site.data.theme.social.stackoverflow %}
+  <a title="{{ site.data.theme.name }} on Stack Overflow" href="http://stackoverflow.com/users/{{site.data.theme.social.stackoverflow }}">
     <i class="fa fa-stack-overflow"></i>
   </a>
   {% endif %}
 
-  {% if site.theme.social.twitter %}
-  <a title="{{ site.theme.social.twitter }} on Twitter" href="https://twitter.com/{{ site.theme.social.twitter }}">
+  {% if site.data.theme.social.twitter %}
+  <a title="{{ site.data.theme.social.twitter }} on Twitter" href="https://twitter.com/{{ site.data.theme.social.twitter }}">
     <i class="fa fa-twitter-square"></i>
   </a>
   {% endif %}
 
-  {% if site.theme.social.facebook %}
-  <a title="{{ site.theme.name }} on Facebook" href="https://facebook.com/{{ site.theme.social.facebook }}">
+  {% if site.data.theme.social.facebook %}
+  <a title="{{ site.data.theme.name }} on Facebook" href="https://facebook.com/{{ site.data.theme.social.facebook }}">
     <i class="fa fa-facebook-square"></i>
   </a>
   {% endif %}
 
-  {% if site.theme.social.tumblr %}
-  <a title="{{ site.theme.name }} on tumblr" href="https://{{ site.theme.social.tumblr }}.tumblr.com">
+  {% if site.data.theme.social.tumblr %}
+  <a title="{{ site.data.theme.name }} on tumblr" href="https://{{ site.data.theme.social.tumblr }}.tumblr.com">
     <i class="fa fa-tumblr-square"></i>
   </a>
   {% endif %}
 
-  {% if site.theme.social.linkedin %}
-  <a title="{{ site.theme.name }} on LinkedIn" href="https://www.linkedin.com/in/{{ site.theme.social.linkedin }}">
+  {% if site.data.theme.social.linkedin %}
+  <a title="{{ site.data.theme.name }} on LinkedIn" href="https://www.linkedin.com/in/{{ site.data.theme.social.linkedin }}">
     <i class="fa fa-linkedin-square"></i>
   </a>
   {% endif %}
 
-  {% if site.theme.social.gplus %}
-  <a title="{{ site.theme.name }} on Google Plus" href="https://plus.google.com/{{ site.theme.social.gplus }}">
+  {% if site.data.theme.social.gplus %}
+  <a title="{{ site.data.theme.name }} on Google Plus" href="https://plus.google.com/{{ site.data.theme.social.gplus }}">
     <i class="fa fa-google-plus-square"></i>
->>>>>>> 0c6cda8c
   </a>
   {% endif %}
 
